# Copyright 2024 Bytedance Ltd. and/or its affiliates
#
# Licensed under the Apache License, Version 2.0 (the "License");
# you may not use this file except in compliance with the License.
# You may obtain a copy of the License at
#
#     http://www.apache.org/licenses/LICENSE-2.0
#
# Unless required by applicable law or agreed to in writing, software
# distributed under the License is distributed on an "AS IS" BASIS,
# WITHOUT WARRANTIES OR CONDITIONS OF ANY KIND, either express or implied.
# See the License for the specific language governing permissions and
# limitations under the License.
"""
The main entry point to run the PPO algorithm
"""

import os
import logging
import ray
import torch
import torch.distributed
import torch.nn as nn
from omegaconf import DictConfig

from verl.single_controller.base.megatron.worker import MegatronWorker
from verl.workers.actor.megatron_actor import MegatronPPOActor
from verl.workers.critic.megatron_critic import MegatronPPOCritic
from verl.workers.sharding_manager import AllGatherPPModel
from verl.workers.reward_model.megatron.reward_model import MegatronRewardModel

from verl.single_controller.base.decorator import register, Dispatch
from verl import DataProto
from verl.utils.fs import copy_to_local
from verl.utils.debug import log_gpu_memory_usage
from verl.utils.model import load_megatron_model_weights
from verl.utils.flops_counter import FlopsCounter
from verl.utils.checkpoint.megatron_checkpoint_manager import MegatronCheckpointManager
from verl.utils.megatron_utils import init_model_parallel_config
from verl.utils.megatron_utils import offload_megatron_param_and_grad, load_megatron_param_and_grad
from verl.utils import hf_tokenizer
import torch
from codetiming import Timer

from megatron.core import parallel_state as mpu
from megatron.core import ModelParallelConfig

logger = logging.getLogger(__file__)
logger.setLevel(os.getenv('VERL_PPO_LOGGING_LEVEL', 'WARN'))


def set_random_seed(seed):
    import torch
    import numpy as np
    import random
    torch.manual_seed(seed)
    np.random.seed(seed)
    random.seed(seed)
    if torch.cuda.device_count() > 0:
        from megatron.core import tensor_parallel
        tensor_parallel.model_parallel_cuda_manual_seed(seed)
    # FIXME: torch cumsum not support deterministic (used in vllm sampler),
    # https://github.com/pytorch/pytorch/issues/89492
    # torch.use_deterministic_algorithms(True, warn_only=True)
    # os.environ['CUBLAS_WORKSPACE_CONFIG'] = ':4096:8'


class ActorRolloutRefWorker(MegatronWorker):
    """
    This worker can be instantiated as a standalone actor or a standalone rollout or a standalone reference policy
    or a hybrid engine based on the config.rollout
    """

    def __init__(self, config: DictConfig, role: str):
        super().__init__()
        self.config = config

        # NOTE(sgm): We utilize colocate WorkerGroup by default.
        # As a result, Workers for different model share the same process.
        # Therefore, we only require one distribute initialization.
        # To utilize different parallel startegy in different models:
        # 1, users should disable WorkerDict; 2.assign different ResourcePool to different models,
        # 3. and apply the following patch in ray==2.10, https://github.com/ray-project/ray/pull/44385
        if not torch.distributed.is_initialized():
            rank = int(os.environ['LOCAL_RANK'])
            torch.distributed.init_process_group(backend="nccl")
            torch.cuda.set_device(rank)

            if self.config.actor.megatron.sequence_parallel:
                os.environ['CUDA_DEVICE_MAX_CONNECTIONS'] = '1'
            mpu.initialize_model_parallel(
                tensor_model_parallel_size=self.config.actor.megatron.tensor_model_parallel_size,
                pipeline_model_parallel_size=self.config.actor.megatron.pipeline_model_parallel_size,
                virtual_pipeline_model_parallel_size=self.config.actor.megatron.virtual_pipeline_model_parallel_size,
                pipeline_model_parallel_split_rank=None,
                use_sharp=False,
                context_parallel_size=1,
                expert_model_parallel_size=1,
                nccl_communicator_config_path=None,
            )

        set_random_seed(seed=self.config.actor.megatron.seed)

        self.role = role
        assert self.role in ['actor', 'rollout', 'ref', 'actor_rollout', 'actor_rollout_ref']

        self._is_actor = self.role in ['actor', 'actor_rollout', 'actor_rollout_ref']
        self._is_rollout = self.role in ['rollout', 'actor_rollout', 'actor_rollout_ref']
        self._is_ref = self.role in ['ref', 'actor_rollout_ref']

        # TODO(sgm): Currently, we only support reference model param offload
        # will support other offload later
        self._is_offload_param = False
        self._is_offload_grad = False
        self._is_offload_optimizer = False

        # normalize config
        if self._is_actor and self._is_rollout:
            self.config.actor.ppo_mini_batch_size *= self.config.rollout.n
            self.config.actor.ppo_mini_batch_size //= mpu.get_data_parallel_world_size()
            if self.config.actor.get('ppo_micro_batch_size', None):
                self.config.actor.ppo_micro_batch_size //= mpu.get_data_parallel_world_size()
                self.config.rollout.log_prob_micro_batch_size //= mpu.get_data_parallel_world_size()
                self.config.actor.ppo_micro_batch_size_per_gpu = self.config.actor.ppo_micro_batch_size
                self.config.rollout.log_prob_micro_batch_size_per_gpu = self.config.rollout.log_prob_micro_batch_size

            self._is_offload_param = self.config.actor.get('param_offload', False)
            self._is_offload_grad = self.config.actor.get('grad_offload', False)
            self._is_offload_optimizer = self.config.actor.get('optimizer_offload', False)
        elif self._is_ref:
            if self.config.ref.get('ppo_micro_batch_size', None):
                self.config.ref.log_prob_micro_batch_size //= mpu.get_data_parallel_world_size()
                self.config.ref.ppo_micro_batch_size_per_gpu = self.config.ref.ppo_micro_batch_size
            self._is_offload_param = self.config.ref.get('param_offload', True) # 改为默认True

    def _build_model_optimizer(self,
                               model_path,
                               megatron_config: ModelParallelConfig,
                               optim_config,
                               override_model_config,
                               enable_gradient_checkpointing=False):
        from verl.utils.megatron.optimizer import get_megatron_optimizer
        from megatron.core.models.gpt.gpt_model import ModelType
        from verl.utils.model import print_model_size, update_model_config, get_generation_config
        from verl.utils.megatron_utils import get_model, init_megatron_optim_config
        from transformers import AutoConfig

        # Step 1: initialize the tokenizer
        local_path = copy_to_local(model_path)
        self.tokenizer = hf_tokenizer(local_path)

        # Step 2: get the actor_model_config
        actor_model_config = AutoConfig.from_pretrained(local_path, trust_remote_code=True)

        self.generation_config = get_generation_config(local_path)

        override_config_kwargs = {
            'bos_token_id': self.tokenizer.bos_token_id,
            'eos_token_id': self.tokenizer.eos_token_id,
            'pad_token_id': self.tokenizer.pad_token_id,
        }
        override_config_kwargs.update(override_model_config)
        update_model_config(actor_model_config, override_config_kwargs=override_config_kwargs)

        if self.rank == 0:
            print(f'Model config after override: {actor_model_config}')

        self.share_embeddings_and_output_weights = getattr(actor_model_config, "tie_word_embeddings", False)
        self.architectures = getattr(actor_model_config, "architectures", None)

        def megatron_actor_model_provider(pre_process, post_process):
            from verl.utils.model import get_parallel_model_from_config
            # vpp is not supported yet because it will hang for some reason. Need debugging
            vpp_rank = mpu.get_virtual_pipeline_model_parallel_rank()  # this will be set inside get_model
            # this_megatron_config = copy.deepcopy(megatron_config)
            # this_megatron_config.virtual_pipeline_model_parallel_rank = vpp_rank
            parallel_model = get_parallel_model_from_config(
                config=actor_model_config,
                megatron_config=megatron_config,
                pre_process=pre_process,
                post_process=post_process,
                share_embeddings_and_output_weights=self.share_embeddings_and_output_weights,
                value=False)
            parallel_model.cuda()
            return parallel_model

        # Step 3: initialize the megatron model
        if self._is_actor and self._is_rollout:
            # Initialize the 3D HybridEngine
            hybrid_engine = AllGatherPPModel(
                model_provider=megatron_actor_model_provider,
                use_distributed_optimizer=self.config.actor.megatron.use_distributed_optimizer)
            # Fetch the model at current rank
            actor_module = hybrid_engine.this_rank_models
            actor_modules_list = []
            if isinstance(actor_module, nn.ModuleList):
                for module in actor_module:
                    actor_modules_list.append(module)
            actor_module = actor_modules_list
            print(f'actor_module: {len(actor_module)}')
            if self.config.actor.load_weight:
                self.hf_config = load_megatron_model_weights(self.config,
                                                             actor_model_config,
                                                             actor_module,
                                                             params_dtype=megatron_config.params_dtype,
                                                             is_value_model=False)

            if self.rank == 0:
                print_model_size(actor_module[0])
            log_gpu_memory_usage('After AllGatherPPModel init', logger=logger)
        elif self._is_ref:
            print(f'self.config.ref.load_weight: {self.config.ref.load_weight}')
            ref_module = get_model(model_provider_func=megatron_actor_model_provider,
                                   model_type=ModelType.encoder_or_decoder,
                                   wrap_with_ddp=False,
                                   use_distributed_optimizer=self.config.ref.megatron.use_distributed_optimizer)
            # ref_module = nn.ModuleList(ref_module)

            if self.config.ref.load_weight:  # should align with the actor:
                assert self.config.actor.load_weight == self.config.ref.load_weight
                print(f'load ref weight start')
                self.hf_config = load_megatron_model_weights(self.config,
                                                             actor_model_config,
                                                             ref_module,
                                                             params_dtype=megatron_config.params_dtype,
                                                             is_value_model=False)
            log_gpu_memory_usage('After ref module init', logger=logger)
            return ref_module, actor_model_config

        # TODO: add more optimizer args into config
        if self._is_actor:
            optim_config = init_megatron_optim_config(optim_config)
            actor_optimizer = get_megatron_optimizer(model=actor_module, config=optim_config)
        else:
            optim_config = None
            actor_optimizer = None

        log_gpu_memory_usage('After actor optimizer init', logger=logger)

        return actor_module, hybrid_engine, actor_optimizer, actor_model_config, optim_config

    def _build_rollout(self):

        if self.config.rollout.name == 'vllm':
            from verl.workers.rollout.vllm_rollout import vLLMRollout, vllm_mode
            from verl.workers.sharding_manager import MegatronVLLMShardingManager
            from verl.utils.model import normalize_pp_vpp_params

            # NOTE(sgm): If the QKV and gate_up projection layer are concate together in actor,
            # we will reorganize their weight format when resharding from actor to rollout.
            layer_name_mapping = {
                "qkv_layer_name":
                    self.config.rollout.layer_name_map.get("qkv_layer_name", "qkv"),
                "gate_proj_layer_name":
                    self.config.rollout.layer_name_map.get("gate_proj_layer_name", "linear_fc1.weight"),
            }

            # reshard the weight partition from actor to rollout to initialize the rollout class
            # create a new cuda space for parameters not in this pp rank
            self.hybrid_engine.load_params_to_cuda()
            # broadcast the parameters from pp rank to other ranks
            self.hybrid_engine.allgather_params()
            # obtain name to parameters in pp/vpp
            params = self.hybrid_engine.get_all_params()
            # update the param name for the
            params = normalize_pp_vpp_params(params=params,
                                             num_hidden_layers=self.actor_model_config.num_hidden_layers,
                                             layer_name='layers')

            # 错误：out of memory here
            from torch.distributed.device_mesh import init_device_mesh
            # TODO(sgm): support FSDP hybrid shard for larger model
            infer_tp = self.config.rollout.tensor_model_parallel_size
            dp = self.world_size // infer_tp
            assert self.world_size % infer_tp == 0, f'rollout world_size: {self.world_size} is not divisible by infer_tp: {infer_tp}'
            rollout_device_mesh = init_device_mesh('cuda', mesh_shape=(dp, infer_tp), mesh_dim_names=['dp', 'infer_tp'])
            local_path = copy_to_local(self.config.model.path)
            rollout = vLLMRollout(model_path=local_path,
                                  config=self.config.rollout,
                                  tokenizer=self.tokenizer,
                                  model_hf_config=self.actor_model_config,
<<<<<<< HEAD
                                  train_tp=mpu.get_tensor_model_parallel_world_size())
                                  
=======
                                  device_mesh=rollout_device_mesh)
>>>>>>> d07e375b
            log_gpu_memory_usage('After building vllm rollout', logger=logger)

            # perform weight resharding between actor and rollout
            sharding_manager = MegatronVLLMShardingManager(module=self.hybrid_engine,
                                                           inference_engine=rollout.inference_engine,
                                                           model_config=self.actor_model_config,
                                                           layer_name_mapping=layer_name_mapping)
            log_gpu_memory_usage('After building sharding manager', logger=logger)
        else:
            NotImplementedError('Only vllmRollout is supported with Megatron now')

        return rollout, sharding_manager

    @register(dispatch_mode=Dispatch.ONE_TO_ALL)
    def init_model(self):
        if self.config.model.get('external_lib', None) is not None:
            # This is used to import external_lib into the huggingface systems
            import importlib
            importlib.import_module(self.config.model.external_lib)

        from omegaconf import OmegaConf
        from verl.utils.torch_dtypes import PrecisionType
        override_model_config = OmegaConf.to_container(self.config.model.get('override_config', OmegaConf.create()))
        self.param_dtype = torch.bfloat16

        megatron_config = OmegaConf.create({
            'sequence_parallel': self.config.actor.megatron.get('sequence_parallel', True),
            'param_dtype': PrecisionType.to_str(self.param_dtype),
            'tensor_model_parallel_size': mpu.get_tensor_model_parallel_world_size(),
            'pipeline_model_parallel_rank': mpu.get_pipeline_model_parallel_rank(),
            'pipeline_model_parallel_size': mpu.get_pipeline_model_parallel_world_size(),
            'virtual_pipeline_model_parallel_rank': mpu.get_virtual_pipeline_model_parallel_rank(),
            'virtual_pipeline_model_parallel_size': mpu.get_virtual_pipeline_model_parallel_world_size()
        })

        megatron_config = init_model_parallel_config(megatron_config)

        if self._is_actor or self._is_rollout:
            # we need the model for actor and rollout
            if self._is_actor:
                optim_config = self.config.actor.optim
            else:
                optim_config = None
            self.actor_module, self.hybrid_engine, self.actor_optimizer, \
            self.actor_model_config, self.actor_optim_config = self._build_model_optimizer(
                model_path=self.config.model.path,
                megatron_config=megatron_config,
                optim_config=optim_config,
                override_model_config=override_model_config,
            )

        if self._is_actor:
            self.actor = MegatronPPOActor(config=self.config.actor,
                                          model_config=self.actor_model_config,
                                          megatron_config=megatron_config,
                                          actor_module=self.actor_module,
                                          actor_optimizer=self.actor_optimizer,
                                          actor_optimizer_config=self.actor_optim_config)

        if self._is_rollout:
            self.rollout, self.sharding_manager = self._build_rollout()

        if self._is_ref:
            self.ref_module, self.ref_model_config = self._build_model_optimizer(
                model_path=self.config.model.path,
                megatron_config=megatron_config,
                optim_config=None,
                override_model_config=override_model_config,
            )
            self.ref_policy = MegatronPPOActor(config=self.config.ref,
                                               model_config=self.ref_model_config,
                                               megatron_config=megatron_config,
                                               actor_module=self.ref_module,
                                               actor_optimizer=None,
                                               actor_optimizer_config=None)

        if self._is_actor:
            self.flops_counter = FlopsCounter(self.actor_model_config)
            self.checkpoint_mananager = MegatronCheckpointManager(
                config=self.config,
                model_config=self.actor_model_config,
                role='actor',
                model=self.actor_module,
                arch=self.architectures[0],
                hf_config=self.hf_config,
                param_dtype=self.param_dtype,
                share_embeddings_and_output_weights=self.share_embeddings_and_output_weights,
                tokenizer=self.tokenizer,
                optimizer=self.actor_optimizer,
                use_distributed_optimizer=self.config.actor.megatron.use_distributed_optimizer,
                checkpoint_contents=self.config.actor.checkpoint.contents)

        torch.cuda.empty_cache()

    @register(dispatch_mode=Dispatch.MEGATRON_COMPUTE_PROTO)
    def update_actor(self, data: DataProto):
        assert self._is_actor

        data.batch = data.batch.cuda()

        log_gpu_memory_usage('Before update policy', logger=logger)

        dataloader = self.actor.make_minibatch_iterator(data=data)
        with Timer(name='update_policy', logger=None) as timer:
            metrics = self.actor.update_policy(dataloader=dataloader)
        delta_time = timer.last
        global_num_tokens = data.meta_info['global_token_num']
        estimated_flops, promised_flops = self.flops_counter.estimate_flops(global_num_tokens, delta_time)
        metrics['perf/mfu/actor'] = estimated_flops * self.config.actor.ppo_epochs / promised_flops / self.world_size

        log_gpu_memory_usage('After update policy', logger=logger)

        # TODO: here, we should return all metrics
        output = DataProto(meta_info={'metrics': metrics})
        output = output.to('cpu')
        torch.cuda.empty_cache()
        return output

    @register(dispatch_mode=Dispatch.MEGATRON_PP_AS_DP_PROTO)
    def generate_sequences(self, prompts: DataProto):
        assert self._is_rollout

        prompts.batch = prompts.batch.cuda()
        meta_info = {
            'eos_token_id':
                self.generation_config.eos_token_id
                if self.generation_config is not None else self.tokenizer.eos_token_id,
            'pad_token_id':
                self.generation_config.pad_token_id
                if self.generation_config is not None else self.tokenizer.pad_token_id,
        }
        prompts.meta_info.update(meta_info)
        with self.sharding_manager:
            log_gpu_memory_usage('After entering sharding manager', logger=logger)

            prompts = self.sharding_manager.preprocess_data(prompts)
            output = self.rollout.generate_sequences(prompts=prompts)

            log_gpu_memory_usage('After rollout generation', logger=logger)

            output = self.sharding_manager.postprocess_data(output)

        output = output.to('cpu')
        # clear kv cache
        torch.cuda.empty_cache()
        log_gpu_memory_usage('After recompute log prob', logger=logger)
        return output

    @register(dispatch_mode=Dispatch.MEGATRON_COMPUTE_PROTO)
    def compute_ref_log_prob(self, data: DataProto):
        data = data.to('cuda')

        assert self._is_ref
        if self._is_offload_param:
            load_megatron_param_and_grad(self.ref_module, torch.cuda.current_device(), self._is_offload_grad)

        micro_batch_size = self.config.rollout.log_prob_micro_batch_size_per_gpu
        data.meta_info['micro_batch_size'] = micro_batch_size
        data.meta_info['temperature'] = self.config.rollout.temperature
        output = self.ref_policy.compute_log_prob(data=data)
        output = DataProto.from_dict(tensors={'ref_log_prob': output})
        output = output.to('cpu')
        if self._is_offload_param:
            offload_megatron_param_and_grad(self.ref_module, self._is_offload_grad)
        torch.cuda.empty_cache()
        return output

    @register(dispatch_mode=Dispatch.MEGATRON_COMPUTE_PROTO)
    def compute_log_prob(self, data: DataProto):
        assert self._is_actor
        data = data.to('cuda')
        output = data
        # we should always recompute old_log_probs when it is HybridEngine
        output.meta_info['micro_batch_size'] = self.config.rollout.log_prob_micro_batch_size_per_gpu
        output.meta_info['temperature'] = self.config.rollout.temperature
        #print("output:==========", output)
        old_log_probs = self.actor.compute_log_prob(data=output)
        output.batch['old_log_probs'] = old_log_probs
        output = output.to('cpu')
        # clear kv cache
        torch.cuda.empty_cache()
        log_gpu_memory_usage('After recompute log prob', logger=logger)
        return output

    @register(dispatch_mode=Dispatch.ONE_TO_ALL)
    def load_checkpoint(self, checkpoint_path, hdfs_path=None, del_local_after_load=True):
        self.checkpoint_mananager.load_checkpoint(local_path=checkpoint_path,
                                                  hdfs_path=hdfs_path,
                                                  del_local_after_load=del_local_after_load)

    @register(dispatch_mode=Dispatch.ONE_TO_ALL)
    def load_pretrained_model(self, checkpoint_path, del_local_after_load=True):
        pass

    @register(dispatch_mode=Dispatch.ONE_TO_ALL)
    def save_checkpoint(self, checkpoint_path, hdfs_path=None, global_step=0, max_ckpt_to_keep=None):
        self.checkpoint_mananager.save_checkpoint(local_path=checkpoint_path,
                                                  hdfs_path=hdfs_path,
                                                  global_step=global_step,
                                                  max_ckpt_to_keep=max_ckpt_to_keep)


class CriticWorker(MegatronWorker):

    def __init__(self, config):
        super().__init__()
        self.config = config

        # NOTE(sgm): We utilize colocate WorkerGroup by default.
        # As a result, Workers for different model share the same process.
        # Therefore, we only require one distribute initialization.
        # To utilize different parallel startegy in different models:
        # 1, users should disable WorkerDict; 2.assign different ResourcePool to different models,
        # 3. and apply the following patch in ray==2.10, https://github.com/ray-project/ray/pull/44385
        if not torch.distributed.is_initialized():
            rank = int(os.environ['LOCAL_RANK'])
            torch.distributed.init_process_group(backend="nccl")
            torch.cuda.set_device(rank)

            if self.config.megatron.sequence_parallel:
                os.environ['CUDA_DEVICE_MAX_CONNECTIONS'] = '1'
            mpu.initialize_model_parallel(
                tensor_model_parallel_size=self.config.megatron.tensor_model_parallel_size,
                pipeline_model_parallel_size=self.config.megatron.pipeline_model_parallel_size,
                virtual_pipeline_model_parallel_size=self.config.megatron.virtual_pipeline_model_parallel_size,
                pipeline_model_parallel_split_rank=None,
                use_sharp=False,
                context_parallel_size=1,
                expert_model_parallel_size=1,
                nccl_communicator_config_path=None,
            )

        set_random_seed(seed=self.config.megatron.seed)

        # normalize config
        self.config.ppo_mini_batch_size //= mpu.get_data_parallel_world_size()
        if self.config.get('ppo_micro_batch_size', None):
            self.config.ppo_micro_batch_size //= mpu.get_data_parallel_world_size()
            self.config.ppo_micro_batch_size_per_gpu = self.config.ppo_micro_batch_size

        # TODO(sgm): support critic model offload

    def _build_critic_model_optimizer(self,
                                      model_path,
                                      megatron_config: ModelParallelConfig,
                                      optim_config,
                                      override_model_config,
                                      enable_gradient_checkpointing=False):
        from megatron.core.models.gpt.gpt_model import ModelType
        from verl.utils.model import print_model_size, update_model_config
        from verl.utils.megatron.optimizer import get_megatron_optimizer
        from verl.utils.megatron_utils import get_model, init_megatron_optim_config, init_model_parallel_config
        from transformers import AutoModelForCausalLM, AutoTokenizer, AutoConfig

        # Step 1: initialize the tokenizer
        local_path = copy_to_local(model_path)
        self.tokenizer = hf_tokenizer(local_path)

        # Step 2: get the critic_model_config
        critic_model_config = AutoConfig.from_pretrained(local_path, trust_remote_code=True)

        override_config_kwargs = {
            'bos_token_id': self.tokenizer.bos_token_id,
            'eos_token_id': self.tokenizer.eos_token_id,
            'pad_token_id': self.tokenizer.pad_token_id,
        }
        override_config_kwargs.update(override_model_config)
        self.share_embeddings_and_output_weights = getattr(critic_model_config, "tie_word_embeddings", False)
        update_model_config(critic_model_config, override_config_kwargs=override_config_kwargs)
        self.architectures = getattr(critic_model_config, "architectures", None)
        if self.rank == 0:
            print(f'Model config after override: critic_model_config {critic_model_config}')

        def megatron_critic_model_provider(pre_process, post_process):
            from verl.utils.model import get_parallel_model_from_config
            # TODO: support vpp here
            # vpp_rank = mpu.get_virtual_pipeline_model_parallel_rank()  # this will be set inside get_model
            # this_megatron_config = copy.deepcopy(megatron_config)
            # this_megatron_config.virtual_pipeline_model_parallel_rank = vpp_rank
            from omegaconf import OmegaConf
            from verl.utils.torch_dtypes import PrecisionType

            self.param_dtype = torch.bfloat16
            megatron_config = OmegaConf.create({
                'sequence_parallel': self.config.megatron.get('sequence_parallel', True),
                'param_dtype': PrecisionType.to_str(self.param_dtype),
                'tensor_model_parallel_size': mpu.get_tensor_model_parallel_world_size(),
                'pipeline_model_parallel_rank': mpu.get_pipeline_model_parallel_rank(),
                'pipeline_model_parallel_size': mpu.get_pipeline_model_parallel_world_size(),
                'virtual_pipeline_model_parallel_rank': mpu.get_virtual_pipeline_model_parallel_rank(),
                'virtual_pipeline_model_parallel_size': mpu.get_virtual_pipeline_model_parallel_world_size()
            })

            megatron_config = init_model_parallel_config(megatron_config)
            # # zsk change
            import copy
            vpp_size = mpu.get_virtual_pipeline_model_parallel_world_size()
            vpp_rank = mpu.get_virtual_pipeline_model_parallel_rank()  # this will be set inside get_model
            pp_size = mpu.get_pipeline_model_parallel_rank()
            pp_rank = mpu.get_pipeline_model_parallel_rank()
            this_megatron_config = copy.deepcopy(megatron_config)
            this_megatron_config.virtual_pipeline_model_parallel_rank = vpp_rank
            this_megatron_config.virtual_pipeline_model_parallel_size = vpp_size
            this_megatron_config.pipeline_model_parallel_rank = pp_rank
            this_megatron_config.pipeline_model_parallel_size = pp_size
            megatron_config = this_megatron_config

            parallel_model = get_parallel_model_from_config(config=critic_model_config,
                                                            megatron_config=megatron_config,
                                                            pre_process=pre_process,
                                                            post_process=post_process,
                                                            share_embeddings_and_output_weights=False,
                                                            value=True)
            parallel_model.cuda()
            return parallel_model

        # Step 3: initialize the megatron model
        critic_module = get_model(model_provider_func=megatron_critic_model_provider,
                                  model_type=ModelType.encoder_or_decoder,
                                  wrap_with_ddp=True,
                                  use_distributed_optimizer=self.config.megatron.use_distributed_optimizer)
        # note that here critic_module will be a list to be compatible with the construction of interleaved pp (vpp).
        # but here, we do not use pp (vpp) yet. For simplicity, we remove the list
        # critic_module = nn.ModuleList(critic_module)

        if self.config.load_weight:
            self.hf_config = load_megatron_model_weights(self.config,
                                                         critic_model_config,
                                                         critic_module,
                                                         params_dtype=megatron_config.params_dtype,
                                                         is_value_model=True)
        if self.rank == 0:
            print_model_size(critic_module[0])

        # TODO: add more optimizer args into config
        optim_config = init_megatron_optim_config(optim_config)
        critic_optimizer = get_megatron_optimizer(model=critic_module, config=optim_config)
        torch.cuda.empty_cache()
        return critic_module, critic_optimizer, critic_model_config, optim_config

    @register(dispatch_mode=Dispatch.ONE_TO_ALL)
    def init_model(self):
        # create critic
        from omegaconf import OmegaConf
        from verl.utils.torch_dtypes import PrecisionType

        if self.config.model.get('external_lib', None) is not None:
            # This is used to import external_lib into the huggingface systems
            import importlib
            importlib.import_module(self.config.model.external_lib)
        override_model_config = OmegaConf.to_container(self.config.model.get('override_config', OmegaConf.create()))
        self.param_dtype = torch.bfloat16

        megatron_config = OmegaConf.create({
            'sequence_parallel': self.config.megatron.get('sequence_parallel', True),
            'param_dtype': PrecisionType.to_str(self.param_dtype),
            'tensor_model_parallel_size': mpu.get_tensor_model_parallel_world_size(),
            'pipeline_model_parallel_rank': mpu.get_pipeline_model_parallel_rank(),
            'pipeline_model_parallel_size': mpu.get_pipeline_model_parallel_world_size(),
            'virtual_pipeline_model_parallel_rank': mpu.get_virtual_pipeline_model_parallel_rank(),
            'virtual_pipeline_model_parallel_size': mpu.get_virtual_pipeline_model_parallel_world_size()
        })

        megatron_config = init_model_parallel_config(megatron_config)
        self.critic_module, self.critic_optimizer, self.critic_model_config, critic_optimizer_config = self._build_critic_model_optimizer(
            model_path=self.config.model.path,
            megatron_config=megatron_config,
            optim_config=self.config.optim,
            override_model_config=override_model_config)
        self.critic = MegatronPPOCritic(config=self.config,
                                        model_config=self.critic_model_config,
                                        megatron_config=megatron_config,
                                        critic_module=self.critic_module,
                                        critic_optimizer=self.critic_optimizer,
                                        critic_optimizer_config=critic_optimizer_config)
        self.flops_counter = FlopsCounter(self.critic_model_config)
        self.checkpoint_mananager = MegatronCheckpointManager(
            config=self.config,
            model_config=self.critic_model_config,
            role='critic',
            model=self.critic_module,
            arch=self.architectures[0],
            hf_config=self.hf_config,
            param_dtype=self.param_dtype,
            share_embeddings_and_output_weights=False,
            tokenizer=self.tokenizer,
            optimizer=self.critic_optimizer,
            use_distributed_optimizer=self.config.megatron.use_distributed_optimizer,
            checkpoint_contents=self.config.checkpoint.contents)

    @register(dispatch_mode=Dispatch.MEGATRON_COMPUTE_PROTO)
    def compute_values(self, data: DataProto):
        data = data.to('cuda')
        values = self.critic.compute_values(data=data)
        output = DataProto.from_dict(tensors={'values': values})
        output = output.to('cpu')
        return output

    @register(dispatch_mode=Dispatch.MEGATRON_COMPUTE_PROTO)
    def update_critic(self, data: DataProto):
        data = data.to('cuda')
        dataloader = self.critic.make_minibatch_iterator(data)
        with Timer(name='update_critic', logger=None) as timer:
            metrics = self.critic.update_critic(dataloader=dataloader)
        delta_time = timer.last
        global_num_tokens = data.meta_info['global_token_num']
        estimated_flops, promised_flops = self.flops_counter.estimate_flops(global_num_tokens, delta_time)
        metrics['perf/mfu/critic'] = estimated_flops * self.config.ppo_epochs / promised_flops / self.world_size
        output = DataProto(batch=None, meta_info={'metrics': metrics})
        output = output.to('cpu')
        return output

    @register(dispatch_mode=Dispatch.ONE_TO_ALL)
    def load_checkpoint(self, checkpoint_path, hdfs_path=None, del_local_after_load=True):
        self.checkpoint_mananager.load_checkpoint(local_path=checkpoint_path,
                                                  hdfs_path=hdfs_path,
                                                  del_local_after_load=del_local_after_load)

    @register(dispatch_mode=Dispatch.ONE_TO_ALL)
    def save_checkpoint(self, checkpoint_path, hdfs_path=None, global_steps=0, max_ckpt_to_keep=None):
        self.checkpoint_mananager.save_checkpoint(local_path=checkpoint_path,
                                                  hdfs_path=hdfs_path,
                                                  global_step=global_steps,
                                                  max_ckpt_to_keep=max_ckpt_to_keep)


class RewardModelWorker(MegatronWorker):
    """
    Note that we only implement the reward model that is subclass of AutoModelForSequenceClassification.
    """

    def __init__(self, config):
        super().__init__()
        self.config = config

        # NOTE(sgm): We utilize colocate WorkerGroup by default.
        # As a result, Workers for different model share the same process.
        # Therefore, we only require one distribute initialization.
        # To utilize different parallel startegy in different models:
        # 1, users should disable WorkerDict; 2.assign different ResourcePool to different models,
        # 3. and apply the following patch in ray==2.10, https://github.com/ray-project/ray/pull/44385
        if not torch.distributed.is_initialized():
            rank = int(os.environ['LOCAL_RANK'])
            torch.distributed.init_process_group(backend="nccl")
            torch.cuda.set_device(rank)

            if self.config.megatron.sequence_parallel:
                os.environ['CUDA_DEVICE_MAX_CONNECTIONS'] = '1'
            mpu.initialize_model_parallel(
                tensor_model_parallel_size=self.config.megatron.tensor_model_parallel_size,
                pipeline_model_parallel_size=self.config.megatron.pipeline_model_parallel_size,
                virtual_pipeline_model_parallel_size=self.config.megatron.virtual_pipeline_model_parallel_size,
                pipeline_model_parallel_split_rank=None,
                use_sharp=False,
                context_parallel_size=1,
                expert_model_parallel_size=1,
                nccl_communicator_config_path=None,
            )

        set_random_seed(seed=self.config.megatron.seed)

        # normalize config
        if self.config.micro_batch_size is not None:
            self.config.micro_batch_size //= mpu.get_data_parallel_world_size()
            self.config.micro_batch_size_per_gpu = self.config.micro_batch_size

    def _build_rm_model(self, model_path, megatron_config: ModelParallelConfig, override_model_config):
        from megatron.core.models.gpt.gpt_model import ModelType
        from verl.utils.model import update_model_config
        from verl.utils.megatron_utils import get_model
        from transformers import AutoConfig

        # Step 1: initialize the tokenizer
        local_path = copy_to_local(model_path)
        self.tokenizer = hf_tokenizer(local_path)

        # Step 2: get the actor_model_config
        rm_model_config = AutoConfig.from_pretrained(local_path, trust_remote_code=True)

        override_config_kwargs = {
            'bos_token_id': self.tokenizer.bos_token_id,
            'eos_token_id': self.tokenizer.eos_token_id,
            'pad_token_id': self.tokenizer.pad_token_id,
        }
        override_config_kwargs.update(override_model_config)
        update_model_config(rm_model_config, override_config_kwargs=override_config_kwargs)

        if self.rank == 0:
            print(f'Model config after override: rm_model_config {rm_model_config}')

        def megatron_rm_model_provider(pre_process, post_process):
            from verl.utils.model import get_parallel_model_from_config
            # vpp is not supported yet because it will hang for some reason. Need debugging
            vpp_rank = mpu.get_virtual_pipeline_model_parallel_rank()  # this will be set inside get_model
            # this_megatron_config = copy.deepcopy(megatron_config)
            # this_megatron_config.virtual_pipeline_model_parallel_rank = vpp_rank
            parallel_model = get_parallel_model_from_config(config=rm_model_config,
                                                            megatron_config=megatron_config,
                                                            pre_process=pre_process,
                                                            post_process=post_process,
                                                            share_embeddings_and_output_weights=False,
                                                            value=True)
            parallel_model.cuda()
            return parallel_model

        # Step 3: initialize the megatron model
        reward_model = get_model(model_provider_func=megatron_rm_model_provider,
                                 model_type=ModelType.encoder_or_decoder,
                                 wrap_with_ddp=False,
                                 use_distributed_optimizer=self.config.reward_model.use_distributed_optimizer)
        # note that here critic_module will be a list to be compatible with the construction of interleaved pp (vpp).
        # but here, we do not use pp (vpp) yet. For simplicity, we remove the list
        # reward_model = nn.ModuleList(reward_model)

        if self.config.load_weight:
            load_megatron_model_weights(self.config,
                                        rm_model_config,
                                        reward_model,
                                        params_dtype=megatron_config.params_dtype,
                                        is_value_model=True)

        # TODO: add more optimizer args into config
        torch.cuda.empty_cache()
        return reward_model, rm_model_config

    @register(dispatch_mode=Dispatch.ONE_TO_ALL)
    def init_model(self):
        # create critic
        from omegaconf import OmegaConf
        from verl.utils.torch_dtypes import PrecisionType

        if self.config.model.get('external_lib', None) is not None:
            # This is used to import external_lib into the huggingface systems
            import importlib
            importlib.import_module(self.config.model.external_lib)
        override_model_config = OmegaConf.to_container(self.config.model.get('override_config', OmegaConf.create()))

        sft_tokenizer_local_path = copy_to_local(self.config.model.input_tokenizer)
        sft_tokenizer = hf_tokenizer(sft_tokenizer_local_path)
        rm_tokenizer_path = self.config.model.get('rm_tokenizer', None)
        rm_tokenizer = None
        if rm_tokenizer_path is not None:
            rm_tokenizer_local_path = copy_to_local(rm_tokenizer_path)
            rm_tokenizer = hf_tokenizer(rm_tokenizer_local_path)

        self.param_dtype = torch.bfloat16

        megatron_config = OmegaConf.create({
            'sequence_parallel': self.config.megatron.get('sequence_parallel', True),
            'param_dtype': PrecisionType.to_str(self.param_dtype),
            'tensor_model_parallel_size': mpu.get_tensor_model_parallel_world_size(),
            'pipeline_model_parallel_rank': mpu.get_pipeline_model_parallel_rank(),
            'pipeline_model_parallel_size': mpu.get_pipeline_model_parallel_world_size(),
            'virtual_pipeline_model_parallel_rank': mpu.get_virtual_pipeline_model_parallel_rank(),
            'virtual_pipeline_model_parallel_size': mpu.get_virtual_pipeline_model_parallel_world_size()
        })

        megatron_config = init_model_parallel_config(megatron_config)

        reward_model_module, reward_model_config = self._build_rm_model(
            model_path=self.config.model.path,
            megatron_config=megatron_config,
            override_model_config=override_model_config,
        )
        # FIXME(sgm): reward model param offload is implemented in MegatronRewardModel
        # should be implemented in workers
        self.rm = MegatronRewardModel(config=self.config,
                                      reward_model_module=reward_model_module,
                                      model_config=reward_model_config,
                                      megatron_config=megatron_config,
                                      sft_tokenizer=sft_tokenizer,
                                      rm_tokenizer=rm_tokenizer)

    # TODO: reward model use itself tokenizer instead of sft tokenizer
    # the input_ids, responses, attention_mask and position_ids may be different!
    @register(dispatch_mode=Dispatch.MEGATRON_COMPUTE_PROTO)
    def compute_rm_score(self, data: DataProto):
        data.batch = data.batch.cuda()
        output = self.rm.compute_reward(data)
        output = output.to('cpu')
        return output<|MERGE_RESOLUTION|>--- conflicted
+++ resolved
@@ -279,12 +279,7 @@
                                   config=self.config.rollout,
                                   tokenizer=self.tokenizer,
                                   model_hf_config=self.actor_model_config,
-<<<<<<< HEAD
-                                  train_tp=mpu.get_tensor_model_parallel_world_size())
-                                  
-=======
                                   device_mesh=rollout_device_mesh)
->>>>>>> d07e375b
             log_gpu_memory_usage('After building vllm rollout', logger=logger)
 
             # perform weight resharding between actor and rollout
